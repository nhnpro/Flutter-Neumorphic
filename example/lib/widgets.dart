--- conflicted
+++ resolved
@@ -293,11 +293,7 @@
                     style: TextStyle(color: Colors.black),
                   ),
                 ),
-<<<<<<< HEAD
-                style: NeumorphicStyle(shape: NeumorphicShape.flat, depth: 8),
-=======
                 style: NeumorphicStyle(depth: -8),
->>>>>>> 89e0899c
               ),
               Padding(
                 padding: const EdgeInsets.symmetric(horizontal: 18.0),
